#!/usr/bin/env python

from .finder import CustomAction, Finder, DEFAULT_POINTER, DEFAULT_PROMPT, DEFAULT_HEADER, DEFAULT_LAYOUT, DEFAULT_MATCHER
from .keys import KeysBinding
from .matcher import Matcher
from .layout import Layout
from .info import InfoStyle
from typing import Any, Callable, Iterator, Optional, Sequence, Type, Union

__version__ = "0.0.14"
"PZP Version"

__all__ = ["pzp", "CustomAction"]


def pzp(
    candidates: Union[Callable[[], Sequence[Any]], Iterator[Any], Sequence[Any]],
    height: Optional[int] = None,
    fullscreen: bool = True,
    format_fn: Callable[[Any], str] = lambda x: str(x),
    layout: Union[Type[Layout], str] = DEFAULT_LAYOUT,
    info_style: InfoStyle = InfoStyle.DEFAULT,
    pointer_str: str = DEFAULT_POINTER,
    prompt_str: str = DEFAULT_PROMPT,
    header_str: str = DEFAULT_HEADER,
    keys_binding: Optional[KeysBinding] = None,
    matcher: Union[Matcher, Type[Matcher], str] = DEFAULT_MATCHER,
    input: Optional[str] = None,
    lazy: bool = False,
) -> Any:
    """
    Open pzp and return the selected element

<<<<<<< HEAD
    If the Lazy mode is enabled, starts the finder only if the candidates are more than one
=======
    If the Lazy mode is enabled, starts the finder only if the candidates are more than one.
>>>>>>> 84b89c30
    If there is only one match returns the only match, if there is no match returns None.

    Examples:
        >>> pzp(candidates=list(Path('.').iterdir()))
        PosixPath('README.md')

    Args:
        candidates: Candidates
        fullscreen: Full screen mode
        height: Finder window height
        format_fn: Items format function
        layout: Finder layout
        info_style: Determines the display style of finder info
        pointer_str: Pointer to the current line
        prompt_str: Input prompt
        header_str: Header
        keys_binding: Custom keys binding
        matcher: Matcher
        lazy: Lazy mode, starts the finder only if the candidates are more than one

    Returns:
        item: the selected item
    """
    finder = Finder(
        candidates=candidates,
        fullscreen=fullscreen,
        height=height,
        format_fn=format_fn,
        layout=layout,
        info_style=info_style,
        pointer_str=pointer_str,
        prompt_str=prompt_str,
        header_str=header_str,
        keys_binding=keys_binding,
        matcher=matcher,
    )
    if lazy:
        if finder.candidates.candidates_len == 0:
            return None
        elif finder.candidates.candidates_len == 1:
            return finder.candidates.candidates[0]
    return finder.show(input=input)<|MERGE_RESOLUTION|>--- conflicted
+++ resolved
@@ -31,11 +31,7 @@
     """
     Open pzp and return the selected element
 
-<<<<<<< HEAD
-    If the Lazy mode is enabled, starts the finder only if the candidates are more than one
-=======
     If the Lazy mode is enabled, starts the finder only if the candidates are more than one.
->>>>>>> 84b89c30
     If there is only one match returns the only match, if there is no match returns None.
 
     Examples:
