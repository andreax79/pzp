--- conflicted
+++ resolved
@@ -15,9 +15,5 @@
 build
 pytest-timeout
 setuptools>=65.5.1 # not directly required, pinned by Snyk to avoid a vulnerability
-<<<<<<< HEAD
-werkzeug>=3.0.1 # not directly required, pinned by Snyk to avoid a vulnerability
-urllib3>=2.2.2 # not directly required, pinned by Snyk to avoid a vulnerability
-=======
 werkzeug>=3.0.3 # not directly required, pinned by Snyk to avoid a vulnerability
->>>>>>> f53c8711
+urllib3>=2.2.2 # not directly required, pinned by Snyk to avoid a vulnerability